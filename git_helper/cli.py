"""Modern Typer-based CLI for gitHelper."""

from __future__ import annotations

from pathlib import Path
from typing import Any, Callable, Dict, Optional

import typer
from rich.console import Console
from rich.panel import Panel
from rich.table import Table

from . import __version__
from .core import GitService
from .core.git import GitServiceError
from .core.github import GitHubService, GitHubServiceError
from .ui import CommandPalette, PaletteCommand
from .utils import ConfigManager, TokenManager, configure_logging
from .utils.token_manager import TokenManagerError
from .utils.updater import check_for_update
from .gui.app import MissingGuiDependencies, launch_gui

console = Console()
app = typer.Typer(
    help="gitHelper — modern Git and GitHub assistant",
    invoke_without_command=True,
)

PALETTE_COMMANDS: Dict[str, PaletteCommand] = {
    "onboard": PaletteCommand("onboard", "Run the guided onboarding experience."),
    "status": PaletteCommand("status", "Show the smart repository status dashboard."),
    "scan": PaletteCommand("scan", "Scan the working tree and highlight actionable insights."),
    "resolve": PaletteCommand("resolve", "Get recommended next steps for repository hygiene."),
    "codify": PaletteCommand("codify", "Summarise changes into human friendly notes."),
    "pushall": PaletteCommand("pushall", "Push every local branch with safety checks."),
    "devlog": PaletteCommand("devlog", "Print Git logs alongside GitHub events."),
    "diff-ai": PaletteCommand("diff-ai", "Generate AI-friendly diff summaries."),
    "settings": PaletteCommand("settings", "Review or update gitHelper configuration."),
}


def _git_service(path: Path) -> GitService:
    return GitService(path)


def _prompt_for_repo_path(default: Path) -> Path:
    """Ask the user which repository directory to operate on."""

    current = default
    while True:
        response = typer.prompt("Repository path", default=str(current))
        candidate = Path(response).expanduser().resolve()
        if candidate.is_dir():
            return candidate
        console.print(f"[red]{candidate} is not a valid directory.[/red]")
        current = candidate


def _resolve_repo_path(ctx: typer.Context, explicit: Optional[Path]) -> Path:
    """Determine the repository path, preferring explicit values."""

    if ctx.obj is None:
        ctx.obj = {}
    if explicit is not None:
        repo_path = explicit.resolve()
    else:
        repo_path = ctx.obj.get("repo_path") if ctx.obj else None
        if repo_path is None:
            repo_path = Path.cwd()
        repo_path = Path(repo_path).resolve()
    ctx.obj.setdefault("repo_path", repo_path)
    ctx.obj["repo_path"] = repo_path
    return repo_path


def _palette_repo_command(
    handler: Callable[..., None], **kwargs: Any
) -> Callable[[typer.Context], None]:
    """Wrap handlers that require a repository path for palette usage."""

    def runner(ctx: typer.Context) -> None:
        repo_path = _resolve_repo_path(ctx, None)
        handler(ctx, repo_path, **kwargs)

    return runner


def _github_service(token_manager: TokenManager) -> Optional[GitHubService]:
    try:
        token = token_manager.require(scopes=["repo"], scope_provider=None)
    except TokenManagerError as exc:
        console.print(f"[yellow]{exc}[/yellow]")
        return None
    try:
        return GitHubService(token)
    except GitHubServiceError as exc:
        console.print(f"[red]{exc}[/red]")
        return None


@app.callback(invoke_without_command=True)
def main(
    ctx: typer.Context,
    verbose: bool = typer.Option(False, "--verbose", help="Enable debug logging."),
    gui: bool = typer.Option(False, "--gui", help="Launch the KivyMD GUI."),
    theme: Optional[str] = typer.Option(None, "--theme", help="Select GUI theme (e.g. neon_dark)."),
) -> None:
    """Configure logging and bootstrap shared state."""

    configure_logging(verbose)
    ctx.obj = {
        "config": ConfigManager(),
        "token_manager": TokenManager(),
        "repo_path": Path.cwd().resolve(),
    }
    if theme and not gui:
        console.print("[yellow]Theme selection only applies when launching the GUI.[/yellow]")
    if gui:
        try:
            launch_gui(path=Path.cwd(), theme=theme)
        except MissingGuiDependencies as exc:
            console.print(f"[red]{exc}[/red]")
            raise typer.Exit(1)
        raise typer.Exit()
    console.print(f"[bold cyan]gitHelper[/bold cyan] v{__version__}")
    release = check_for_update(__version__)
    if release:
        console.print(
            f"[yellow]Update available: {release.tag_name} — {release.html_url}[/yellow]"
        )
    if ctx.invoked_subcommand is None and not ctx.resilient_parsing:
<<<<<<< HEAD
        default_repo = ctx.obj.get("repo_path", Path.cwd().resolve())
        ctx.obj["repo_path"] = _prompt_for_repo_path(default_repo)
        console.print(f"[cyan]Using repository:[/cyan] {ctx.obj['repo_path']}")
=======
>>>>>>> 8dce1a15
        palette(ctx)


@app.command()
def palette(ctx: typer.Context) -> None:
    """Launch the fuzzy command palette."""

    palette = CommandPalette(PALETTE_COMMANDS)
    console.print(Panel(palette.format_help(), title="Command Palette"))
    selection = palette.choose()
    if not selection:
        console.print("[yellow]No command selected.[/yellow]")
        return
    console.print(f"[green]Running[/green] [bold]{selection.name}[/bold]…")
    handler = COMMAND_HANDLERS.get(selection.name)
    if handler is None:
        console.print(f"[red]No handler registered for {selection.name}.[/red]")
        return
    handler(ctx)

@app.command(name="onboard")
def onboard_command(ctx: typer.Context) -> None:
    """Interactive onboarding to configure tokens and preferences."""

    config: ConfigManager = ctx.obj["config"]
    token_manager: TokenManager = ctx.obj["token_manager"]
    console.print(Panel("Let's configure gitHelper for your GitHub workflow!", title="Onboarding"))
    default_org = typer.prompt("Default GitHub organisation", default=config.get("github", "default_org", ""))
    editor = typer.prompt("Preferred editor command", default=config.get("editor", "command"))
    theme = typer.prompt("Theme (system/light/dark)", default=config.get("ui", "theme", "system"))
    use_gui = typer.confirm("Enable GUI fallback when available?", default=config.get("ui", "use_gui", False))
    config.set("github", "default_org", default_org)
    config.set("editor", "command", editor)
    config.set("ui", "theme", theme)
    config.set("ui", "use_gui", use_gui)

    if typer.confirm("Would you like to store a GitHub Personal Access Token now?", default=True):
        token = typer.prompt("Enter GitHub token", hide_input=True)
        try:
            token_manager.save(token)
        except TokenManagerError as exc:
            console.print(f"[red]{exc}[/red]")
        else:
            service = _github_service(token_manager)
            if service:
                try:
                    login = service.current_user()
                    console.print(f"[green]Authenticated as[/green] [bold]{login}[/bold]")
                except GitHubServiceError as exc:  # pragma: no cover - network behaviour
                    console.print(f"[yellow]{exc}[/yellow]")
            console.print("[green]Token stored securely in system keyring.[/green]")
    console.print(Panel(config.profile_summary(), title="Configuration saved"))


def _status(ctx: typer.Context, path: Path) -> None:
    service = _git_service(path)
    try:
        snapshot = service.status()
    except GitServiceError as exc:
        console.print(f"[red]{exc}[/red]")
        raise typer.Exit(1)
    table = Table(title="Repository status", box=None)
    table.add_column("Metric", justify="left")
    table.add_column("Value", justify="right")
    table.add_row("Branch", snapshot.branch)
    table.add_row("Detached", "yes" if snapshot.detached else "no")
    table.add_row("Ahead", str(snapshot.ahead))
    table.add_row("Behind", str(snapshot.behind))
    table.add_row("Staged", str(snapshot.staged))
    table.add_row("Unstaged", str(snapshot.unstaged))
    table.add_row("Untracked", str(snapshot.untracked))
    table.add_row("Stashes", str(snapshot.stashes))
    table.add_row("Clean", "yes" if snapshot.clean else "no")
    console.print(Panel(table, title=str(path)))


def _scan(ctx: typer.Context, path: Path) -> None:
    service = _git_service(path)
    try:
        data = service.scan()
    except GitServiceError as exc:
        console.print(f"[red]{exc}[/red]")
        raise typer.Exit(1)
    console.print(Panel(f"Branches: {', '.join(data['branches']) or 'none'}", title="Local branches"))
    console.print(Panel(f"Remotes: {', '.join(data['remotes']) or 'none'}", title="Remotes"))
    console.print(Panel(f"Stashes: {len(data['stashes'])}", title="Stashes"))
    if data["pending_commits"]:
        console.print(Panel("\n".join(data["pending_commits"]), title="Commits not on origin"))
    recommendations = service.recommend_resolution_actions()
    console.print(Panel("\n".join(recommendations), title="Suggested actions"))


def _resolve(ctx: typer.Context, path: Path) -> None:
    service = _git_service(path)
    recommendations = service.recommend_resolution_actions()
    console.print(Panel("\n".join(recommendations), title="Resolution guide"))


def _codify(ctx: typer.Context, path: Path) -> None:
    service = _git_service(path)
    summary = service.summarize_changes()
    console.print(Panel(summary, title="Change summary"))


def _pushall(ctx: typer.Context, path: Path, remote: str, execute: bool, force: bool) -> None:
    service = _git_service(path)
    console.print(Panel("\n".join(service.branches_with_upstream()), title="Branch -> upstream mapping"))
    if not execute:
        console.print(
            "[yellow]Dry run only. Re-run with --execute to push branches. --force adds --force-with-lease.[/yellow]"
        )
        return
    results = service.auto_push_all(remote=remote, force=force)
    lines = []
    for result in results:
        status_text = "ok" if result.returncode == 0 else f"failed ({result.stderr.strip()})"
        lines.append(f"git {' '.join(result.args)} -> {status_text}")  # type: ignore[arg-type]
    console.print(Panel("\n".join(lines) or "No branches to push.", title="Push summary"))


def _devlog(ctx: typer.Context, path: Path, limit: int) -> None:
    service = _git_service(path)
    token_manager: TokenManager = ctx.obj["token_manager"]
    events: list[str] = []
    github = _github_service(token_manager)
    if github and typer.confirm("Fetch GitHub events as well?", default=False):
        config: ConfigManager = ctx.obj["config"]
        default_org = config.get("github", "default_org", "")
        repo_hint = typer.prompt("Repository (owner/name)", default=default_org)
        try:
            events = github.recent_events(repo_hint, limit=limit)
        except GitHubServiceError as exc:  # pragma: no cover - network
            console.print(f"[yellow]{exc}[/yellow]")
    console.print(Panel(service.format_devlog(limit=limit, github_events=events), title="Dev log"))


def _diff_ai(ctx: typer.Context, path: Path) -> None:
    service = _git_service(path)
    summary = service.summarize_changes()
    console.print(Panel(summary, title="AI-ready diff summary"))
    console.print(
        "[dim]Use this summary as context for LLMs such as OpenAI GPT models. Ensure secrets are removed before sharing.[/dim]"
    )


@app.command(name="status")
def status_command(
    ctx: typer.Context,
    path: Optional[Path] = typer.Option(
        None,
        "--path",
        exists=True,
        file_okay=False,
        path_type=Path,
        help="Repository path.",
    ),
) -> None:
    """Show a dashboard summarising repository status."""

    repo_path = _resolve_repo_path(ctx, path)
    _status(ctx, repo_path)


@app.command(name="scan")
def scan_command(
    ctx: typer.Context,
    path: Optional[Path] = typer.Option(None, "--path", exists=True, file_okay=False, path_type=Path),
) -> None:
    """Scan the repository and surface actionable insights."""

    repo_path = _resolve_repo_path(ctx, path)
    _scan(ctx, repo_path)


@app.command(name="resolve")
def resolve_command(
    ctx: typer.Context,
    path: Optional[Path] = typer.Option(None, "--path", exists=True, file_okay=False, path_type=Path),
) -> None:
    """Offer resolution strategies based on repository state."""

    repo_path = _resolve_repo_path(ctx, path)
    _resolve(ctx, repo_path)


@app.command(name="codify")
def codify_command(
    ctx: typer.Context,
    path: Optional[Path] = typer.Option(None, "--path", exists=True, file_okay=False, path_type=Path),
) -> None:
    """Summarise staged and unstaged changes for commit messaging."""

    repo_path = _resolve_repo_path(ctx, path)
    _codify(ctx, repo_path)


@app.command(name="pushall")
def pushall_command(
    ctx: typer.Context,
    path: Optional[Path] = typer.Option(None, "--path", exists=True, file_okay=False, path_type=Path),
    remote: str = typer.Option("origin", "--remote", help="Remote to push to."),
    execute: bool = typer.Option(False, "--execute", help="Actually run the push."),
    force: bool = typer.Option(False, "--force", help="Use --force-with-lease when pushing."),
) -> None:
    """Push every local branch to the specified remote."""

    repo_path = _resolve_repo_path(ctx, path)
    _pushall(ctx, repo_path, remote=remote, execute=execute, force=force)


@app.command(name="devlog")
def devlog_command(
    ctx: typer.Context,
    path: Optional[Path] = typer.Option(None, "--path", exists=True, file_okay=False, path_type=Path),
    limit: int = typer.Option(5, "--limit", help="Number of commits/events to show."),
) -> None:
    """Display Git history with optional GitHub events."""

    repo_path = _resolve_repo_path(ctx, path)
    _devlog(ctx, repo_path, limit=limit)


@app.command(name="mock")
def mock_command(ctx: typer.Context) -> None:
    """Run gitHelper in dry-run mode for experimentation."""

    console.print(
        Panel(
            "Mock mode enables safe experimentation. All Git operations stay in dry-run preview until you re-run without --mock.",
            title="Mock mode",
        )
    )


@app.command(name="diff-ai")
def diff_ai_command(
    ctx: typer.Context,
    path: Optional[Path] = typer.Option(None, "--path", exists=True, file_okay=False, path_type=Path),
) -> None:
    """Produce AI-ready summaries of recent diffs."""

    repo_path = _resolve_repo_path(ctx, path)
    _diff_ai(ctx, repo_path)


@app.command(name="settings")
def settings_command(ctx: typer.Context) -> None:
    """Show current configuration and token status."""

    config: ConfigManager = ctx.obj["config"]
    token_manager: TokenManager = ctx.obj["token_manager"]
    github = _github_service(token_manager)
    scope_provider = github.ensure_scopes if github else None
    description = token_manager.describe(scope_provider=scope_provider) if scope_provider else token_manager.describe()
    console.print(Panel(config.profile_summary(), title="Profile"))
    console.print(Panel(description, title="GitHub token"))

def _register_commands() -> Dict[str, Callable[[typer.Context], None]]:
    command_map: Dict[str, Callable[[typer.Context], None]] = {}
    command_map["onboard"] = onboard_command
    command_map["status"] = _palette_repo_command(_status)
    command_map["scan"] = _palette_repo_command(_scan)
    command_map["resolve"] = _palette_repo_command(_resolve)
    command_map["codify"] = _palette_repo_command(_codify)
    command_map["pushall"] = _palette_repo_command(
        _pushall, remote="origin", execute=False, force=False
    )
    command_map["devlog"] = _palette_repo_command(_devlog, limit=5)
    command_map["mock"] = mock_command
    command_map["diff-ai"] = _palette_repo_command(_diff_ai)
    command_map["settings"] = settings_command
    return command_map


COMMAND_HANDLERS = _register_commands()


def main_entry() -> None:
    app()


def main() -> None:  # pragma: no cover - entry point
    main_entry()<|MERGE_RESOLUTION|>--- conflicted
+++ resolved
@@ -129,12 +129,6 @@
             f"[yellow]Update available: {release.tag_name} — {release.html_url}[/yellow]"
         )
     if ctx.invoked_subcommand is None and not ctx.resilient_parsing:
-<<<<<<< HEAD
-        default_repo = ctx.obj.get("repo_path", Path.cwd().resolve())
-        ctx.obj["repo_path"] = _prompt_for_repo_path(default_repo)
-        console.print(f"[cyan]Using repository:[/cyan] {ctx.obj['repo_path']}")
-=======
->>>>>>> 8dce1a15
         palette(ctx)
 
 
